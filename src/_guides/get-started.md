---
layout: guide
title: Get Started
description: "A guide for getting started with Dart."
toc: false
---

Jump right in. Use the embedded DartPad below to play with Dart and to experience the language and core APIs.
It's a quick and easy way to become familiar with the language features.
You can also [open DartPad in a new window](/tools/dartpad).

<iframe
src="{{site.custom.dartpad.embed-dart-prefix}}?horizontalRatio=70&verticalRatio=65"
    width="100%"
    height="310px"
    style="border: 1px solid #ccc;">
</iframe>

Note that DartPad does not allow you to import libraries
except for a few core ones.
If you want functionality from other libraries, such as dart:io,
you'll need to install an SDK.



<<<<<<< HEAD
<div class="get-started-table__text" markdown="1">
  <h2>Ready for something more?</h2>
=======
<div class="image-aside get-started-flowchart">
  <a href="images/get-started-flowchart.svg">
    {% img 'get-started-flowchart.png' %}
  </a><br/>
  <em>Something for the flowchart fans out there. <a href="images/get-started-flowchart.svg">Click</a> to enlarge.</em>
</div>

This website ([www.dartlang.org](/)) contains information about the
fundamental Dart technologies: the language and core libraries.
>>>>>>> 57efcbcf

  <p>
    This website (<a href="{{site.dartlang}}">dartlang.org</a>) contains
    information about the fundamental Dart technologies:
    <ul>
      <li>the <a href="/guides/language/">language</a>, and</li>
      <li><a href="/guides/libraries/">core libraries</a>.</li>
    </ul>
  </p>
  <p>
    But where do you go when you have a use case in mind?
  </p>
</div>

| | | **Use case** | **Get started** |
| <i class="fa fa-code" aria-hidden="true"></i> | **Web** | Create an app that runs in any modern browser | <a href="{{site.webdev}}/guides/get-started" class="btn btn-primary no-automatic-external">Dart webdev</a> |
| <i class="fa fa-android" aria-hidden="true"></i> <i class="fa fa-apple" aria-hidden="true"></i> | **Mobile** | Create an app from a single codebase that runs on both iOS and Android | <a href="https://flutter.io/getting-started/" class="btn btn-primary no-automatic-external">Flutter</a> |
| <i class="fa fa-qrcode" aria-hidden="true"></i> | **IoT** | Create an app for an embedded device | <a href="https://dartino.org/getting-started/" class="btn btn-primary no-automatic-external">Dartino</a> |
| <i class="fa fa-terminal" aria-hidden="true"></i> | **Server** | Create a command-line app or server | <a href="/tutorials/dart-vm/get-started" class="btn btn-primary">Dart VM</a> |
{:.get-started-table}

{% comment %}
<sup>*</sup>If you have a favorite IDE, there is probably a Dart plugin for that.
See the link for tips on how to configure the recommended IDE.
For general IDE advice, see [Tools](/tools).
{% endcomment %}

<div style='clear:right'></div>

## Helpful flowchart

<object class="get-started-flowchart" type="image/svg+xml" data="images/get-started-flowchart.svg">
  {% img 'get-started-flowchart.png' %}
</object>

## Books

If you're looking for a more guided approach to learning Dart, we recommend you
pick up one of the many [books about Dart](/resources/books).

## Samples

Check out the Dart [samples](/samples/).

## Get help

There are a number of communities and platforms where you can ask,
or answer, Dart related questions. For a list, see
[Community and Support](/community/).

<div style='clear:right'></div>

<|MERGE_RESOLUTION|>--- conflicted
+++ resolved
@@ -23,23 +23,10 @@
 
 
 
-<<<<<<< HEAD
 <div class="get-started-table__text" markdown="1">
   <h2>Ready for something more?</h2>
-=======
-<div class="image-aside get-started-flowchart">
-  <a href="images/get-started-flowchart.svg">
-    {% img 'get-started-flowchart.png' %}
-  </a><br/>
-  <em>Something for the flowchart fans out there. <a href="images/get-started-flowchart.svg">Click</a> to enlarge.</em>
-</div>
-
-This website ([www.dartlang.org](/)) contains information about the
-fundamental Dart technologies: the language and core libraries.
->>>>>>> 57efcbcf
-
   <p>
-    This website (<a href="{{site.dartlang}}">dartlang.org</a>) contains
+    This website (<a href="/">www.dartlang.org</a>) contains
     information about the fundamental Dart technologies:
     <ul>
       <li>the <a href="/guides/language/">language</a>, and</li>
